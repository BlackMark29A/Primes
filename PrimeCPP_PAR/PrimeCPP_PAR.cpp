--- conflicted
+++ resolved
@@ -31,7 +31,7 @@
 
    public:
 
-      prime_sieve(unsigned long long n) : Bits(n, true)                  // Initialize all to true (potential primes)
+      prime_sieve(uint64_t n) : Bits(n, true)                  // Initialize all to true (potential primes)
       {
       }
 
@@ -51,7 +51,7 @@
 
           while (factor <= q)
           {
-              for (unsigned long long num = factor; num < Bits.size(); num += 2)
+              for (uint64_t num = factor; num < Bits.size(); num += 2)
               {
                   if (Bits[num])
                   {
@@ -59,7 +59,7 @@
                       break;
                   }
               }
-              for (unsigned long long num = factor * factor; num < Bits.size(); num += factor * 2)
+              for (uint64_t num = factor * factor; num < Bits.size(); num += factor * 2)
                   Bits[num] = false;
 
               factor += 2;            
@@ -154,10 +154,11 @@
 int main(int argc, char **argv)
 {
     vector<string> args(argv + 1, argv + argc);
-    unsigned long long ullLimitRequested = 0;
+    uint64_t ullLimitRequested = 0;
     auto cThreadsRequested = 0;
     auto cSecondsRequested = 0;
     auto bPrintPrimes      = false;
+    auto bOneshot          = false;
 
     // Process command-line args
 
@@ -167,33 +168,51 @@
     for (auto i = args.begin(); i != args.end(); ++i) 
     {
         if (*i == "-h" || *i == "--help") {
-              cout << "Syntax: " << argv[0] << " [-t,--threads threads] [-s,--seconds seconds] [-l,--limit limit] [-h] " << endl;
+              cout << "Syntax: " << argv[0] << " [-t,--threads threads] [-s,--seconds seconds] [-l,--limit limit] [-1,--oneshot] [-h] " << endl;
             return 0;
         }
-        else if (*i == "-t" || *i == "--threads") {
-            i++;
-            cThreadsRequested = (i == args.end()) ? 0 : atoi(i->c_str());
-        }
-        else if (*i == "-s" || *i == "--seconds") {
-            i++;
-            cSecondsRequested = (i == args.end()) ? 0 : atoi(i->c_str());
-        }
-        else if (*i == "-l" || *i == "--limit") {
-            i++;
-            ullLimitRequested = (i == args.end()) ? 0LL : atoll(i->c_str());
-        }
-        else if (*i == "-p" || *i == "--print") {
+        else if (*i == "-t" || *i == "--threads") 
+        {
+            i++;
+            cThreadsRequested = (i == args.end()) ? 0 : min(1, atoi(i->c_str()));
+        }
+        else if (*i == "-s" || *i == "--seconds") 
+        {
+            i++;
+            cSecondsRequested = (i == args.end()) ? 0 : min(1, atoi(i->c_str()));
+            return 0;
+        }
+        else if (*i == "-l" || *i == "--limit") 
+        {
+            i++;
+            ullLimitRequested = (i == args.end()) ? 0LL : min((long long)1, atoll(i->c_str()));
+        }
+        else if (*i == "-1" || *i == "--oneshot") 
+        {
+            i++;
+            bOneshot = true;
+            cThreadsRequested = 1;
+        }
+        else if (*i == "-p" || *i == "--print") 
+        {
              bPrintPrimes = true;
         }
-        else {
+        else 
+        {
             fprintf(stderr, "Unknown argument: %s", i->c_str());
-            return 0;
-        }
-
+        }
+    }
+
+    if (bOneshot)
+        cout << "Oneshot is on" << endl;
+
+    if (bOneshot && (cSecondsRequested > 0 || cThreadsRequested > 1))   
+    {
+        cout << "Oneshot option cannot be mixed with second count or thread count." << endl;
+        return 0;
     }
 
     auto cPasses      = 0;
-    auto tStart       = steady_clock::now();
     auto cSeconds     = (cSecondsRequested ? cSecondsRequested : 5);
     auto cThreads     = (cThreadsRequested ? cThreadsRequested : thread::hardware_concurrency());
     auto llUpperLimit = (ullLimitRequested  ? ullLimitRequested  : 1000000);
@@ -206,34 +225,40 @@
            cSeconds == 1 ? "" : "s"
     );
 
-    while (duration_cast<seconds>(steady_clock::now() - tStart).count() < cSeconds)
-    {
-        vector<thread> threadPool;
-        
-        // We create N threads and give them each the job of runing the 'runSieve' method on a sieve
-        // that we create on the heap, rather than the stack, due to their possible enormity.  By using
-        // a unique_ptr it will automatically free resources as soon as its torn down.
-
-        for (unsigned int i = 0; i < cThreads; i++)
-            threadPool.push_back(thread([llUpperLimit] { make_unique<prime_sieve>(llUpperLimit)->runSieve(); }));
-
-        // Now we wait for all of the threads to finish before we repeat
-
-        for (auto &th : threadPool) 
-            th.join();
-
-        // Credit us with one pass for each of the threads we did work on
-        cPasses += cThreads;
-    }
+    auto tStart       = steady_clock::now();
+
+    if (!bOneshot)
+    {
+        while (duration_cast<seconds>(steady_clock::now() - tStart).count() < cSeconds)
+        {
+            vector<thread> threadPool;
+            
+            // We create N threads and give them each the job of runing the 'runSieve' method on a sieve
+            // that we create on the heap, rather than the stack, due to their possible enormity.  By using
+            // a unique_ptr it will automatically free resources as soon as its torn down.
+
+            for (unsigned int i = 0; i < cThreads; i++)
+                threadPool.push_back(thread([llUpperLimit] { make_unique<prime_sieve>(llUpperLimit)->runSieve(); }));
+
+            // Now we wait for all of the threads to finish before we repeat
+
+            for (auto &th : threadPool) 
+                th.join();
+
+            // Credit us with one pass for each of the threads we did work on
+            cPasses += cThreads;
+        }
+    }
+    else
+    {
+        cPasses++;
+    }
+
     auto tEnd = steady_clock::now() - tStart;
-    
+
     prime_sieve checkSieve(llUpperLimit);
     checkSieve.runSieve();
-<<<<<<< HEAD
-    checkSieve.printResults(bPrintPrimes, duration_cast<microseconds>(tEnd).count() / 1000000.0, cPasses);
-=======
-    checkSieve.printResults(false, duration_cast<microseconds>(tEnd).count() / 1000000.0, cPasses, cThreads);
->>>>>>> 87b1b70b
+    checkSieve.printResults(bPrintPrimes, duration_cast<microseconds>(tEnd).count() / 1000000.0, cPasses, cThreads);
 
     // On success return the count of primes found; on failure, return 0
 
